<div align="center">

# Semantic Segmentation - Inspection Module

<a href="https://pytorch.org/get-started/locally/"><img alt="PyTorch" src="https://img.shields.io/badge/PyTorch-ee4c2c?logo=pytorch&logoColor=white"></a>
<a href="https://pytorchlightning.ai/"><img alt="Lightning" src="https://img.shields.io/badge/-Lightning-792ee5?logo=pytorchlightning&logoColor=white"></a>
<a href="https://hydra.cc/"><img alt="Config: Hydra" src="https://img.shields.io/badge/Config-Hydra-89b8cd"></a>

[![](https://shields.io/badge/-Lightning--Hydra--Template-017F2F?style=flat&logo=github&labelColor=303030)](https://github.com/ashleve/lightning-hydra-template)
</div>
<br><br>

## Description
### Context
A fast and sensitive semantic segmentation of High Density Lidar data was performed with geometric rule-based algorithm to identify buildings. It yielded a high number of false positive. Around 160km² of Lidar data was thoroughly inspected to identify false positive and false negative. At larger scale, this kind of human inspection would be intractable.

### Objective
We train a semantic segmentation neural network to confirm or refute automatically the majority of "candidate" buildings points obtained from the rule-based algorithm, while also identifying cases of uncertainty for human inspection. This results in an output point cloud in which only a fraction of the candidate building points remain to be inspected. Inspection is facilitated through the production of an inspection shapefile in order to efficiently select and validate (or invalidate) candidate building points.

### Content

1) Training and evaluating of the model
2) Inference of a semantic segmentation
3) validation module decision process:
    1) Vectorization from candidate buildings points into candidate building shapes
    2) Decision:
        1) Confirmation, if the proportion of "confirmed" points within a candidate building shape is sufficient.
        2) Refutation, if the proportion of "refuted" points within a candidate building shape is sufficient.
        3) Uncertainty, elsewise: candidate building shapes are still identified for faster human inspection.
    3) Update of the point cloud based on those decisions

4) Multiobjective hyperparameter Optimization of the decision process (point-level and shape-level thresholds) to maximize decision accuracy and automation.

Current inspection shapefile might look like this:

## How to run
Install dependencies
```yaml
# clone project
git clone https://github.com/CharlesGaydon/Segmentation-Validation-Model
cd Segmentation-Validation-Model

# [OPTIONAL] create conda environment (you may need to run lines manually as conda may not activate properly from bash script)
bash bash/setup_environment/setup_env.sh

# activate using
conda activate validation_module_gpu
```

Rename `.env_example` to `.env` and fill out `LOG PATH`, `DATAMODULE`, and `LOGGER` sections.

Train model with a specific experiment from [configs/experiment/](configs/experiment/)
```yaml
# default
python run.py experiment=PN_debug
```

Evaluate the model and get inference results on the validation dataset
```yaml
# to evaluate and infer at the same time
python run.py experiment=PN_infer_val trainer.resume_from_checkpoint=/path/to/checkpoints.ckpt
# to log IoU without saving predictions to new LAS files 
python run.py experiment=PN_infer_val callbacks.save_preds.save_predictions=false trainer.resume_from_checkpoint=/path/to/checkpoints.ckpt
```
Then, update variable `PREDICTED_LAS_DIRPATH` in [`.env`](.env) with the directory containing inference results.

Make decisions and produce an inspection shapefile from predictions
```yaml

python run.py task=decide
```
Then, update variable `INSPECTION_SHAPEFILE_FOR_OPTIMIZATION` in [`.env`](.env) with the path to the inspection shapefile.

Run a multi-objectives optimization of decision threshold
```yaml
python run.py -m task=tune print_config=false hparams_search=thresholds_2max_confirm hydra.sweeper.n_jobs=3 hydra.sweeper.n_trials=100 +inspection.metric_pair_to_maximize=[PROPORTION_OF_CONFIRMATION,CONFIRMATION_ACCURACY]
python run.py -m task=tune print_config=false hparams_search=thresholds_2max_refute hydra.sweeper.n_jobs=3 hydra.sweeper.n_trials=100 +inspection.metric_pair_to_maximize=[PROPORTION_OF_REFUTATION,REFUTATION_ACCURACY]

```
<<<<<<< HEAD
The optimization maximizes three metrics: 1) proportion of automated decisions, 2) Refutation accuracy, and 3) Confirmation accuracy.
You can then check optimization results and choose a set of thresholds among the Pareto solutions, then rerun the production of the inspection shapefile with the parameters.

Then use optimized threshold to produce final inspection shapefile and update las with predictions.
```yaml

python run.py task=decide inspection.min_confidence_confirmation=X inspection.min_frac_confirmation=X inspection.min_confidence_refutation=X inspection.min_frac_refutation=X inspection.update_las=true
```
=======
The optimization maximizes two metrics: 1) proportion of automated decisions and 2) Decision accuracy, for the chosen decision (confirmation/refutation). 
You can then check optimization results and choose a set of thresholds among the Pareto solutions, then rerun the production of the inspection shapefile with the parameters.
>>>>>>> 8d9dcca6
<|MERGE_RESOLUTION|>--- conflicted
+++ resolved
@@ -77,16 +77,11 @@
 python run.py -m task=tune print_config=false hparams_search=thresholds_2max_refute hydra.sweeper.n_jobs=3 hydra.sweeper.n_trials=100 +inspection.metric_pair_to_maximize=[PROPORTION_OF_REFUTATION,REFUTATION_ACCURACY]
 
 ```
-<<<<<<< HEAD
-The optimization maximizes three metrics: 1) proportion of automated decisions, 2) Refutation accuracy, and 3) Confirmation accuracy.
+The optimization maximizes two metrics: 1) proportion of automated decisions and 2) Decision accuracy, for the chosen decision (confirmation/refutation). 
 You can then check optimization results and choose a set of thresholds among the Pareto solutions, then rerun the production of the inspection shapefile with the parameters.
 
 Then use optimized threshold to produce final inspection shapefile and update las with predictions.
 ```yaml
 
 python run.py task=decide inspection.min_confidence_confirmation=X inspection.min_frac_confirmation=X inspection.min_confidence_refutation=X inspection.min_frac_refutation=X inspection.update_las=true
-```
-=======
-The optimization maximizes two metrics: 1) proportion of automated decisions and 2) Decision accuracy, for the chosen decision (confirmation/refutation). 
-You can then check optimization results and choose a set of thresholds among the Pareto solutions, then rerun the production of the inspection shapefile with the parameters.
->>>>>>> 8d9dcca6
+```